--- conflicted
+++ resolved
@@ -13,9 +13,6 @@
     "test": "node tests/test-runner.js",
     "test:health": "curl -s $npm_config_worker_url/health | jq '.'",
     "test:quick": "pnpm run test:health && echo 'Health check passed!'",
-<<<<<<< HEAD
-    "type-check": "tsc --noEmit"
-=======
     "type-check": "tsc --noEmit",
     "lint": "eslint src/**/*.ts tests/**/*.js --fix",
     "lint:check": "eslint src/**/*.ts tests/**/*.js",
@@ -23,7 +20,6 @@
     "format:check": "prettier --check \"src/**/*.{ts,js,json}\" \"tests/**/*.{js,json}\" \"*.{json,md}\"",
     "quality": "pnpm run type-check && pnpm run lint:check && pnpm run format:check",
     "prepare": "husky install"
->>>>>>> 652de78a
   },
   "devDependencies": {
     "@cloudflare/workers-types": "^4.20240512.0",
@@ -40,8 +36,6 @@
   "engines": {
     "node": ">=18.0.0"
   },
-<<<<<<< HEAD
-=======
   "lint-staged": {
     "src/**/*.{ts,js}": [
       "eslint --fix",
@@ -54,6 +48,5 @@
       "prettier --write"
     ]
   },
->>>>>>> 652de78a
   "packageManager": "pnpm@9.12.3+sha512.cce0f9de9c5a7c95bef944169cc5dfe8741abfb145078c0d508b868056848a87c81e626246cb60967cbd7fd29a6c062ef73ff840d96b3c86c40ac92cf4a813ee"
 }